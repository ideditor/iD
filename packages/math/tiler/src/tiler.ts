import { Extent } from '@id-sdk/extent';
import { Projection } from '@id-sdk/projection';
<<<<<<< HEAD
import { geoScaleToZoom } from '@id-sdk/geo';
import { Vec2 } from '@id-sdk/vector'
=======
import { geoScaleToZoom, geoZoomToScale } from '@id-sdk/geo';
>>>>>>> 535e1f3c

export type TileCoord = [number, number, number];

export interface Tile {
  id: string; // tile identifier string ex. '0,0,0'
  xyz: TileCoord; // tile coordinate array ex. [0,0,0]
  pxExtent: Extent; // pixel x/y coordinate extent
  wgs84Extent: Extent; // wgs84 lon/lat coordinate extent
  isVisible: boolean; // true if the tile is visible, false if not
}

export interface TileResult {
  tiles: Tile[];
  // translate: Vec2;
  // scale: number;
}

function clamp(num: number, min: number, max: number): number {
  return Math.max(min, Math.min(num, max));
}

function range(start: number, end: number): number[] {
  return Array.from(Array(1 + end - start).keys()).map((v) => start + v);
}

export class Tiler {
  private _tileSize: number = 256;
  private _zoomRange: Vec2 = [0, 24];
  private _margin: number = 0;
  private _skipNullIsland: boolean = false;

  constructor() {}

  // Returns a TileResult object which contains details about
  // all the tiles covering the given projection and viewport.
  getTiles(projection: Projection): TileResult {
    const dimensions: Vec2[] = projection.dimensions() as Vec2[];
    const translate: Vec2 = projection.translate() as Vec2;
    const scale: number = projection.scale() as number;

    const zFrac: number = geoScaleToZoom(scale, this._tileSize);
    const z: number = clamp(Math.round(zFrac), this._zoomRange[0], this._zoomRange[1]);
    const minTile: number = 0;
    const maxTile: number = Math.pow(2, z) - 1;

    const log2ts: number = Math.log(this._tileSize) * Math.LOG2E;
    const k: number = Math.pow(2, zFrac - z + log2ts);

    // perform calculations in "world" pixel coordinates, where origin is top left viewport pixel
    const origin: Vec2 = [scale * Math.PI - translate[0], scale * Math.PI - translate[1]];
    const viewMin: Vec2 = [origin[0] + dimensions[0][0], origin[1] + dimensions[0][1]];
    const viewMax: Vec2 = [origin[0] + dimensions[1][0], origin[1] + dimensions[1][1]];
    const viewExtent: Extent = new Extent(viewMin, viewMax);

    // a projection centered at Null Island, so we can invert back to lon/lat later
    const worldOrigin: number = (Math.pow(2, z) / 2) * this._tileSize;
    const worldScale: number = geoZoomToScale(z, this._tileSize);
    const worldProjection = new Projection(worldOrigin, worldOrigin, worldScale);

    const cols: number[] = range(
      clamp(Math.floor(viewMin[0] / k) - this._margin, minTile, maxTile),
      clamp(Math.floor(viewMax[0] / k) + this._margin, minTile, maxTile)
    );
    const rows: number[] = range(
      clamp(Math.floor(viewMin[1] / k) - this._margin, minTile, maxTile),
      clamp(Math.floor(viewMax[1] / k) + this._margin, minTile, maxTile)
    );

    let tiles: Tile[] = [];
    for (let i: number = 0; i < rows.length; i++) {
      const y: number = rows[i];
      for (let j: number = 0; j < cols.length; j++) {
        const x: number = cols[j];

        const xyz: TileCoord = [x, y, z];
        if (this._skipNullIsland && Tiler.isNearNullIsland(x, y, z)) continue;

        // still world pixel coordinates
        const tileMin: Vec2 = [x * this._tileSize, y * this._tileSize];
        const tileMax: Vec2 = [(x + 1) * this._tileSize, (y + 1) * this._tileSize];
        const tileExtent: Extent = new Extent(tileMin, tileMax);
        const isVisible: boolean = viewExtent.intersects(tileExtent);

        // back to lon/lat
        const wgs84Min: Vec2 = worldProjection.invert([tileMin[0], tileMax[1]]);
        const wgs84Max: Vec2 = worldProjection.invert([tileMax[0], tileMin[1]]);

        const tile: Tile = {
          id: xyz.toString(),
          xyz: xyz,
          pxExtent: new Extent(tileMin, tileMax),
          wgs84Extent: new Extent(wgs84Min, wgs84Max),
          isVisible: isVisible
        };

        if (isVisible) {
          tiles.unshift(tile); // tiles in view at beginning
        } else {
          tiles.push(tile); // tiles in margin at the end
        }
      }
    }

    return {
      tiles: tiles
      // translate: origin,
      // scale: k
    };
  }

  // Returns a GeoJSON FeatureCollection containing a Feature for each rectangular tile.
  // Useful for displaying a tile grid for debugging.
  getGeoJSON(tileResult: TileResult): Object {
    let features = tileResult.tiles.map(function (tile) {
      return {
        type: 'Feature',
        properties: {
          id: tile.id,
          name: tile.id
        },
        geometry: {
          type: 'Polygon',
          coordinates: [tile.wgs84Extent.polygon()]
        }
      };
    });

    return {
      type: 'FeatureCollection',
      features: features
    };
  }

  // Sets/Gets the current tileSize
  tileSize(val?: number): number | Tiler {
    if (val === undefined) return this._tileSize;
    this._tileSize = val;
    return this;
  }

  // Sets/Gets the current zoomRange
  zoomRange(val?: Vec2): Vec2 | Tiler {
    if (val === undefined) return this._zoomRange;
    this._zoomRange = val;
    return this;
  }

  // Sets/Gets the current tile margin
  // (number to extend the rows/columns beyond those covering the viewport)
  margin(val?: number): number | Tiler {
    if (val === undefined) return this._margin;
    this._margin = +val;
    return this;
  }

  // Sets/Gets the current skipNullIsland value
  skipNullIsland(val?: boolean): boolean | Tiler {
    if (val === undefined) return this._skipNullIsland;
    this._skipNullIsland = val;
    return this;
  }

  /**
   * Tests whether the given tile coordinate is near [0,0] (Null Island)
   * It is considered "near" if it >= z7 and around the center of the map
   * within these or descendent tiles (roughly within about 2.8° of 0,0)
   * +---------+---------+
   * |         |         |
   * | 63,63,7 | 64,63,7 |
   * |         |         |
   * +-------[0,0]-------+
   * |         |         |
   * | 63,64,7 | 64,64,7 |
   * |         |         |
   * +---------+---------+
   */
  static isNearNullIsland(x: number, y: number, z: number): boolean {
    if (z >= 7) {
      const center: number = Math.pow(2, z - 1);
      const width: number = Math.pow(2, z - 6);
      const min: number = center - width / 2;
      const max: number = center + width / 2 - 1;
      return x >= min && x <= max && y >= min && y <= max;
    }
    return false;
  }
}<|MERGE_RESOLUTION|>--- conflicted
+++ resolved
@@ -1,11 +1,7 @@
 import { Extent } from '@id-sdk/extent';
 import { Projection } from '@id-sdk/projection';
-<<<<<<< HEAD
-import { geoScaleToZoom } from '@id-sdk/geo';
+import { geoScaleToZoom, geoZoomToScale } from '@id-sdk/geo';
 import { Vec2 } from '@id-sdk/vector'
-=======
-import { geoScaleToZoom, geoZoomToScale } from '@id-sdk/geo';
->>>>>>> 535e1f3c
 
 export type TileCoord = [number, number, number];
 
