{
  "name": "@id-sdk/tiler",
  "version": "3.0.0-pre.4",
  "description": "Tiler class for splitting the world into rectangular tiles",
  "homepage": "https://github.com/ideditor/id-sdk/tree/main/packages/math/tiler#readme",
  "repository": "github:ideditor/id-sdk",
  "license": "ISC",
  "contributors": [
    "Bryan Housel <bhousel@gmail.com> (https://github.com/bhousel)"
  ],
  "main": "built/cjs/tiler.js",
  "module": "built/es6/tiler.js",
  "scripts": {
    "clean": "shx rm -rf ./built/*",
    "build": "npm-run-all -s build:**",
    "build:es6": "tsc --project ./tsconfig.es6.json",
    "build:cjs": "tsc --project ./tsconfig.cjs.json",
    "test": "jest --config ../../../jest.config.js --roots=./packages/math/tiler"
  },
  "dependencies": {
<<<<<<< HEAD
    "@id-sdk/extent": "^3.0.0-pre.1",
    "@id-sdk/geo": "^3.0.0-pre.1",
    "@id-sdk/projection": "^3.0.0-pre.1",
    "@id-sdk/vector": "^3.0.0-pre.1"
=======
    "@id-sdk/extent": "^3.0.0-pre.2",
    "@id-sdk/geo": "^3.0.0-pre.2",
    "@id-sdk/projection": "^3.0.0-pre.2"
>>>>>>> 535e1f3c
  },
  "devDependencies": {
    "npm-run-all": "^4.0.0",
    "shx": "^0.3.0"
  },
  "publishConfig": {
    "access": "public"
  }
}<|MERGE_RESOLUTION|>--- conflicted
+++ resolved
@@ -18,16 +18,10 @@
     "test": "jest --config ../../../jest.config.js --roots=./packages/math/tiler"
   },
   "dependencies": {
-<<<<<<< HEAD
-    "@id-sdk/extent": "^3.0.0-pre.1",
-    "@id-sdk/geo": "^3.0.0-pre.1",
-    "@id-sdk/projection": "^3.0.0-pre.1",
-    "@id-sdk/vector": "^3.0.0-pre.1"
-=======
     "@id-sdk/extent": "^3.0.0-pre.2",
     "@id-sdk/geo": "^3.0.0-pre.2",
-    "@id-sdk/projection": "^3.0.0-pre.2"
->>>>>>> 535e1f3c
+    "@id-sdk/projection": "^3.0.0-pre.2",
+    "@id-sdk/vector": "^3.0.0-pre.2"
   },
   "devDependencies": {
     "npm-run-all": "^4.0.0",
