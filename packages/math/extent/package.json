{
  "name": "@id-sdk/extent",
  "version": "3.0.0-pre.2",
  "description": "Extent class for creating bounding boxes",
  "homepage": "https://github.com/ideditor/id-sdk/tree/main/packages/math/extent#readme",
  "repository": "github:ideditor/id-sdk",
  "license": "ISC",
  "contributors": [
    "Bryan Housel <bhousel@gmail.com> (https://github.com/bhousel)"
  ],
  "main": "built/cjs/extent.js",
  "module": "built/es6/extent.js",
  "scripts": {
    "clean": "shx rm -rf ./built/*",
    "build": "npm-run-all -s build:**",
    "build:es6": "tsc --project ./tsconfig.es6.json",
    "build:cjs": "tsc --project ./tsconfig.cjs.json",
    "test": "jest --config=../../../jest.config.js --roots=./packages/math/extent"
  },
  "dependencies": {
<<<<<<< HEAD
    "@id-sdk/geo": "^3.0.0-pre.1",
    "@id-sdk/vector": "^3.0.0-pre.1"
=======
    "@id-sdk/geo": "^3.0.0-pre.2"
>>>>>>> 535e1f3c
  },
  "devDependencies": {
    "npm-run-all": "^4.0.0",
    "shx": "^0.3.0"
  },
  "publishConfig": {
    "access": "public"
  }
}<|MERGE_RESOLUTION|>--- conflicted
+++ resolved
@@ -18,12 +18,8 @@
     "test": "jest --config=../../../jest.config.js --roots=./packages/math/extent"
   },
   "dependencies": {
-<<<<<<< HEAD
-    "@id-sdk/geo": "^3.0.0-pre.1",
-    "@id-sdk/vector": "^3.0.0-pre.1"
-=======
-    "@id-sdk/geo": "^3.0.0-pre.2"
->>>>>>> 535e1f3c
+    "@id-sdk/geo": "^3.0.0-pre.2",
+    "@id-sdk/vector": "^3.0.0-pre.2"
   },
   "devDependencies": {
     "npm-run-all": "^4.0.0",
